- Class: SCHEDULED
  Description: Cleaning of server after data center fire.
  EndTime: Jul 18, 2016 17:00 +0000
  ID: 1004952
  ResourceName: Vanderbilt_CE1
  Services:
  - CE
  Severity: Outage
  StartTime: Jul 13, 2016 12:00 +0000
# ----------------------------------------------------------
- Class: SCHEDULED
  Description: Cleaning of SE and all GridFTP servers after data center fire.
  EndTime: Jul 18, 2016 17:00 +0000
  ID: 1004954
  ResourceName: Vanderbilt_SE
  Services:
  - SRMv2
  Severity: Outage
  StartTime: Jul 13, 2016 12:00 +0000
# ----------------------------------------------------------
- Class: SCHEDULED
  Description: Cleaning of servers after data center fire.
  EndTime: Jul 18, 2016 17:00 +0000
  ID: 1004955
  ResourceName: Vanderbilt_Squid
  Services:
  - Squid
  Severity: Outage
  StartTime: Jul 13, 2016 12:00 +0000
# ----------------------------------------------------------
- Class: SCHEDULED
  Description: Downtime for fire-cleaning of core network switches for our site.
  EndTime: Aug 5, 2016 17:00 +0000
  ID: 1004966
  ResourceName: Vanderbilt_CE1
  Services:
  - CE
  Severity: Outage
  StartTime: Aug 1, 2016 12:00 +0000
# ----------------------------------------------------------
- Class: SCHEDULED
  Description: Downtime for fire-cleaning of core network switches for our site.
  EndTime: Aug 5, 2016 17:00 +0000
  ID: 1004968
  ResourceName: Vanderbilt_SE
  Services:
  - SRMv2
  Severity: Outage
  StartTime: Aug 1, 2016 12:00 +0000
# ----------------------------------------------------------
- Class: SCHEDULED
  Description: Downtime for fire-cleaning of core network switches for our site.
  EndTime: Aug 5, 2016 17:00 +0000
  ID: 1004969
  ResourceName: Vanderbilt_Squid
  Services:
  - Squid
  Severity: Outage
  StartTime: Aug 1, 2016 12:00 +0000
# ----------------------------------------------------------
- Class: SCHEDULED
  Description: LStore upgrade -- missed this CE previously.
  EndTime: Apr 26, 2017 04:00 +0000
  ID: 1005284
  ResourceName: Vanderbilt_CE3
  Services:
  - CE
  Severity: Outage
  StartTime: Apr 24, 2017 05:00 +0000
# ----------------------------------------------------------
- Class: SCHEDULED
  Description: LStore upgrade -- missed this CE previously.
  EndTime: Apr 26, 2017 04:00 +0000
  ID: 1005285
  ResourceName: Vanderbilt_CE4
  Services:
  - CE
  Severity: Outage
  StartTime: Apr 24, 2017 05:00 +0000
# ----------------------------------------------------------
- Class: SCHEDULED
  Description: LStore upgrade
  EndTime: Apr 26, 2017 04:00 +0000
  ID: 1005286
  ResourceName: Vanderbilt_Gridftp
  Services:
  - GridFtp
  Severity: Outage
  StartTime: Apr 24, 2017 05:00 +0000
# ----------------------------------------------------------
- Class: SCHEDULED
  Description: L-Store upgrade
  EndTime: Apr 25, 2017 23:00 +0000
  ID: 1005276
  ResourceName: Vanderbilt_CE1
  Services:
  - CE
  Severity: Outage
  StartTime: Apr 24, 2017 11:00 +0000
# ----------------------------------------------------------
- Class: SCHEDULED
  Description: L-Store upgrade
  EndTime: Apr 25, 2017 23:00 +0000
  ID: 1005278
  ResourceName: Vanderbilt_SE
  Services:
  - SRMv2
  Severity: Outage
  StartTime: Apr 24, 2017 11:00 +0000
# ----------------------------------------------------------
- Class: SCHEDULED
  Description: Storage hardware upgrade
  EndTime: Jun 2, 2017 05:00 +0000
  ID: 1005325
  ResourceName: Vanderbilt_CE1
  Services:
  - CE
  Severity: Outage
  StartTime: May 30, 2017 05:00 +0000
# ----------------------------------------------------------
- Class: SCHEDULED
  Description: Storage hardware upgrade
  EndTime: Jun 2, 2017 05:00 +0000
  ID: 1005327
  ResourceName: Vanderbilt_CE3
  Services:
  - CE
  Severity: Outage
  StartTime: May 30, 2017 05:00 +0000
# ----------------------------------------------------------
- Class: SCHEDULED
  Description: Storage hardware upgrade
  EndTime: Jun 2, 2017 05:00 +0000
  ID: 1005328
  ResourceName: Vanderbilt_CE4
  Services:
  - CE
  Severity: Outage
  StartTime: May 30, 2017 05:00 +0000
# ----------------------------------------------------------
- Class: SCHEDULED
  Description: Storage hardware upgrade
  EndTime: Jun 2, 2017 05:00 +0000
  ID: 1005329
  ResourceName: Vanderbilt_Gridftp
  Services:
  - GridFtp
  Severity: Outage
  StartTime: May 30, 2017 05:00 +0000
# ----------------------------------------------------------
- Class: UNSCHEDULED
  Description: Unexpected cluster filesystem outage.
  EndTime: Aug 28, 2017 13:00 +0000
  ID: 1005413
  ResourceName: Vanderbilt_CE1
  Services:
  - CE
  Severity: Outage
  StartTime: Aug 26, 2017 14:00 +0000
# ----------------------------------------------------------
- Class: UNSCHEDULED
  Description: Unexpected cluster filesystem outage.
  EndTime: Aug 28, 2017 13:00 +0000
  ID: 1005415
  ResourceName: Vanderbilt_Gridftp
  Services:
  - GridFtp
  Severity: Outage
  StartTime: Aug 26, 2017 14:00 +0000
# ----------------------------------------------------------
- Class: UNSCHEDULED
  Description: Unexpected cluster filesystem outage.
  EndTime: Aug 28, 2017 13:00 +0000
  ID: 1005416
  ResourceName: Vanderbilt_SE
  Services:
  - SRMv2
  Severity: Outage
  StartTime: Aug 26, 2017 14:00 +0000
# ----------------------------------------------------------
- Class: SCHEDULED
  Description: Powering down this machine to transition it to our new C7 cluster
  EndTime: Apr 5, 2018 05:00 +0000
  ID: 1005630
  ResourceName: Vanderbilt_CE3
  Services:
  - CE
  Severity: Outage
  StartTime: Mar 22, 2018 05:00 +0000
# ----------------------------------------------------------
- Class: SCHEDULED
  Description: Required downtime to update GPFS
  EndTime: Apr 23, 2018 13:00 +0000
  ID: 1005638
  ResourceName: Vanderbilt_CE1
  Services:
  - CE
  Severity: Outage
  StartTime: Apr 20, 2018 23:00 +0000
# ----------------------------------------------------------
- Class: SCHEDULED
  Description: Required downtime to update GPFS
  EndTime: Apr 23, 2018 13:00 +0000
  ID: 1005639
  ResourceName: Vanderbilt_CE3
  Services:
  - CE
  Severity: Outage
  StartTime: Apr 20, 2018 23:00 +0000
# ----------------------------------------------------------
- Class: SCHEDULED
  Description: Required downtime to update GPFS
  EndTime: Apr 23, 2018 13:00 +0000
  ID: 1005640
  ResourceName: Vanderbilt_CE4
  Services:
  - CE
  Severity: Outage
  StartTime: Apr 20, 2018 23:00 +0000
# ----------------------------------------------------------
- Class: SCHEDULED
  ID: 95824511
  Description: Switch upgrades
  Severity: Outage
  StartTime: Dec 18, 2018 00:01 +0000
  EndTime: Dec 20, 2018 00:01 +0000
  CreatedTime: Dec 11, 2018 20:40 +0000
  ResourceName: Vanderbilt_CE3
  Services:
  - CE
- Class: SCHEDULED
  ID: 95824512
  Description: Switch upgrades
  Severity: Outage
  StartTime: Dec 18, 2018 00:01 +0000
  EndTime: Dec 20, 2018 00:01 +0000
  CreatedTime: Dec 11, 2018 20:40 +0000
  ResourceName: Vanderbilt_CE4
  Services:
  - CE
- Class: SCHEDULED
  ID: 95825120
  Description: Switch upgrades
  Severity: Outage
  StartTime: Dec 18, 2018 00:01 +0000
  EndTime: Dec 20, 2018 00:01 +0000
  CreatedTime: Dec 11, 2018 20:41 +0000
  ResourceName: Vanderbilt_Gridftp
  Services:
  - GridFtp
- Class: SCHEDULED
  ID: 460169687
  Description: Moving racks
  Severity: Outage
  StartTime: Feb 11, 2020 00:01 +0000
  EndTime: Feb 13, 2020 00:01 +0000
  CreatedTime: Feb 6, 2020 00:01 +0000
  ResourceName: Vanderbilt_Gridftp
  Services:
  - GridFtp
- Class: SCHEDULED
  ID: 460169688
  Description: Moving racks
  Severity: Outage
  StartTime: Feb 11, 2020 00:01 +0000
  EndTime: Feb 13, 2020 00:01 +0000
  CreatedTime: Feb 6, 2020 00:01 +0000
  ResourceName: Vanderbilt_CE3
  Services:
  - CE
- Class: SCHEDULED
  ID: 460169689
  Description: Moving racks
  Severity: Outage
  StartTime: Feb 11, 2020 00:01 +0000
  EndTime: Feb 13, 2020 00:01 +0000
  CreatedTime: Feb 6, 2020 00:01 +0000
  ResourceName: Vanderbilt_CE4
  Services:
  - CE
- Class: SCHEDULED
  ID: 518264781
  Description: Network maintenance
  Severity: Outage
  StartTime: Apr 28, 2020 00:01 +0000
  EndTime: May 2, 2020 00:01 +0000
  CreatedTime: Apr 15, 2020 00:01 +0000
  ResourceName: Vanderbilt_Gridftp
  Services:
  - GridFtp
- Class: SCHEDULED
  ID: 518264782
  Description: Network maintenance
  Severity: Outage
  StartTime: Apr 28, 2020 00:01 +0000
  EndTime: May 2, 2020 00:01 +0000
  CreatedTime: Apr 15, 2020 00:01 +0000
  ResourceName: Vanderbilt_CE3
  Services:
  - CE
- Class: SCHEDULED
  ID: 518264783
  Description: Network maintenance
  Severity: Outage
  StartTime: Apr 28, 2020 00:01 +0000
  EndTime: May 2, 2020 00:01 +0000
  CreatedTime: Apr 15, 2020 00:01 +0000
  ResourceName: Vanderbilt_CE4
  Services:
  - CE
- Class: SCHEDULED
  ID: 621741710
  Description: Scheduler and infrastructure maintenance
  Severity: Outage
  StartTime: Aug 25, 2020 00:01 +0000
  EndTime: Aug 28, 2020 00:01 +0000
  CreatedTime: Aug 18, 2020 00:01 +0000
  ResourceName: Vanderbilt_Gridftp
  Services:
  - GridFtp
- Class: SCHEDULED
  ID: 621741711
  Description: Scheduler and infrastructure maintenance
  Severity: Outage
  StartTime: Aug 25, 2020 00:01 +0000
  EndTime: Aug 28, 2020 00:01 +0000
  CreatedTime: Aug 18, 2020 00:01 +0000
  ResourceName: Vanderbilt_CE3
  Services:
  - CE
- Class: SCHEDULED
  ID: 621741712
  Description: Scheduler and infrastructure maintenance
  Severity: Outage
  StartTime: Aug 25, 2020 00:01 +0000
  EndTime: Aug 28, 2020 00:01 +0000
  CreatedTime: Aug 18, 2020 00:01 +0000
  ResourceName: Vanderbilt_CE5
  Services:
  - CE
- Class: SCHEDULED
  ID: 621741713
  Description: Scheduler and infrastructure maintenance
  Severity: Outage
  StartTime: Aug 25, 2020 00:01 +0000
  EndTime: Aug 28, 2020 00:01 +0000
  CreatedTime: Aug 18, 2020 00:01 +0000
  ResourceName: Vanderbilt_CE6
  Services:
<<<<<<< HEAD
=======
  - CE
# ----------------------------------------------------------
- Class: SCHEDULED
  ID: 778115498
  Description: Network infrastructure maintenance
  Severity: Outage
  StartTime: Feb 12, 2021 00:01 +0000
  EndTime: Feb 15, 2021 00:01 +0000
  CreatedTime: Feb 9, 2021 18:01 +0000
  ResourceName: Vanderbilt_Gridftp
  Services:
  - GridFtp
- Class: SCHEDULED
  ID: 778115499
  Description: Network infrastructure maintenance
  Severity: Outage
  StartTime: Feb 12, 2021 00:01 +0000
  EndTime: Feb 15, 2021 00:01 +0000
  CreatedTime: Feb 9, 2021 18:01 +0000
  ResourceName: Vanderbilt_CE5
  Services:
  - CE
- Class: SCHEDULED
  ID: 778115500
  Description: Network infrastructure maintenance
  Severity: Outage
  StartTime: Feb 12, 2021 00:01 +0000
  EndTime: Feb 15, 2021 00:01 +0000
  CreatedTime: Feb 9, 2021 18:01 +0000
  ResourceName: Vanderbilt_CE6
  Services:
>>>>>>> 0840fb1d
  - CE<|MERGE_RESOLUTION|>--- conflicted
+++ resolved
@@ -347,8 +347,6 @@
   CreatedTime: Aug 18, 2020 00:01 +0000
   ResourceName: Vanderbilt_CE6
   Services:
-<<<<<<< HEAD
-=======
   - CE
 # ----------------------------------------------------------
 - Class: SCHEDULED
@@ -380,5 +378,4 @@
   CreatedTime: Feb 9, 2021 18:01 +0000
   ResourceName: Vanderbilt_CE6
   Services:
->>>>>>> 0840fb1d
   - CE
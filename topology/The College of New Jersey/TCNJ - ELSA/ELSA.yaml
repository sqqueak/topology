Disable: false
Production: true
SupportCenter: Self Supported
GroupID: 518
GroupDescription: The TCNJ-ELSA cluster
Resources:
  OSG_US_TCNJ_ELSA:
    ID: 1031 
    Active: false
    Description: The Hosted CE serving TCNJ-ELSA
    ContactLists:
      Administrative Contact:
        Primary:
          Name: Marco Mascheroni
          ID: 030408ab932e143859b5f97a2d1c9e30ba2a9f0d
        Secondary:
          Name: Jeffrey Michael Dost
          ID: 3a8eb6436a8b78ca50f7e93bb2a4d1f0141212ba
      Security Contact:
        Primary:
          Name: Marco Mascheroni
          ID: 030408ab932e143859b5f97a2d1c9e30ba2a9f0d
        Secondary:
          Name: Jeffrey Michael Dost
          ID: 3a8eb6436a8b78ca50f7e93bb2a4d1f0141212ba
    FQDN: hosted-ce30.grid.uchicago.edu
    Services:
      CE:
        Description: TCNJ-ELSA Hosted CE
        Details:
          hidden: false
    Tags:
      - CC*
  TCNJ-ELSA:
    ID: 1076
<<<<<<< HEAD
    Disable: false
=======
    Active: true
>>>>>>> 0840fb1d
    Description: The Hosted CE serving TCNJ-ELSA
    ContactLists:
      Administrative Contact:
        Primary:
          Name: Marco Mascheroni
          ID: 030408ab932e143859b5f97a2d1c9e30ba2a9f0d
        Secondary:
          Name: Jeffrey Michael Dost
          ID: 3a8eb6436a8b78ca50f7e93bb2a4d1f0141212ba
      Security Contact:
        Primary:
          Name: Marco Mascheroni
          ID: 030408ab932e143859b5f97a2d1c9e30ba2a9f0d
        Secondary:
          Name: Jeffrey Michael Dost
          ID: 3a8eb6436a8b78ca50f7e93bb2a4d1f0141212ba
    FQDN: hosted-ce30.opensciencegrid.org
    Services:
      CE:
        Description: TCNJ-ELSA Hosted CE
        Details:
          hidden: false
    Tags:
      - CC*<|MERGE_RESOLUTION|>--- conflicted
+++ resolved
@@ -33,11 +33,7 @@
       - CC*
   TCNJ-ELSA:
     ID: 1076
-<<<<<<< HEAD
-    Disable: false
-=======
     Active: true
->>>>>>> 0840fb1d
     Description: The Hosted CE serving TCNJ-ELSA
     ContactLists:
       Administrative Contact:
